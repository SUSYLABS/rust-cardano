/*! \file cardano.h
*/
#ifndef CARDANO_RUST_H
# define CARDANO_RUST_H
/* Basic Types */

#ifdef __cplusplus
extern "C" {
#endif

#include <stdint.h>

/*!
* Type used to represent failure and success
*/
typedef int cardano_result;

/*********/
/* BIP39 */
/*********/

<<<<<<< HEAD
/*!
* \brief encode a entropy into its equivalent words represented by their index (0 to 2047) in the BIP39 dictionary
* \param [in] entropy_raw A pointer to a byte array of either 16, 20, 24, 28 or 32 bytes
* \param [in] entropy_size of the entropy array
* \param [out] mnemonic_index the indexes of the encoded words  
* \param [in] mnemonic_size the number of encoded words 
* \returns success or failure 
*/
=======
/* bip39 error definitions */
typedef enum _bip39_config_error
{
    BIP39_SUCCESS = 0,
    BIP39_INVALID_MNEMONIC = 1,
    BIP39_INVALID_CHECKSUM = 2,
    BIP39_INVALID_WORD_COUNT = 3
} cardano_bip39_error_t;

typedef uint8_t* cardano_entropy;

/*!
* \brief get entropy array from the given english mnemonics 
* \param [in] mnemonics a string consisting of 9, 12, 15, 18, 21 or 24 english words
* \param [out] entropy the returned entropy array
* \param [out] entropy_size the size of the the returned array
* \returns BIP39_SUCCESS or either BIP39_INVALID_MNEMONIC or BIP39_INVALID_CHECKSUM 
*/
cardano_bip39_error_t cardano_entropy_from_english_mnemonics(
    const char *mnemonics,
    cardano_entropy *entropy,
    uint32_t *entropy_size
);

/*!
* \brief encode a entropy into its equivalent words represented by their index (0 to 2047) in the BIP39 dictionary
* \param [in] number_of_words one of 9, 12, 15, 18, 21 or 24 representing the number of words of the equivalent mnemonic
* \param [in] random_generator a function that generates random bytes  
* \param [out] entropy the returned entropy array
* \param [out] entropy_size the size of the the returned array
* \returns BIP39_SUCCESS or BIP39_INVALID_WORD_COUNT 
*/
cardano_bip39_error_t cardano_entropy_from_random(
    uint8_t number_of_words,
    uint8_t (*random_generator)(),
    cardano_entropy *entropy,
    uint32_t *entropy_size
);

/*!
* delete the allocated memory of entropy byte array
* \param [in] entropy the entropy array
* \param [in] entropy_size the length of the entropy array
* \sa cardano_entropy_from_random()
* \sa cardano_entropy_from_english_mnemonics()
*/
void cardano_delete_entropy_array(uint8_t *entropy, uint32_t entropy_size);

>>>>>>> fe583e50
cardano_result cardano_bip39_encode(const char * const entropy_raw, unsigned long entropy_size, unsigned short *mnemonic_index, unsigned long mnemonic_size);

/*********/
/* Keys  */
/*********/

/*!
* Size of cardano_xprv
* Extended secret key (64 bytes) followed by a chain code (32 bytes)
* \sa cardano_xprv()
*/
#define XPRV_SIZE 96

/*!
* HDWallet extended private key
*
* Effectively this is ed25519 extended secret key (64 bytes) followed by a chain code (32 bytes)
*
*/
typedef struct cardano_xprv cardano_xprv;

/*!
* Extended Public Key (Point + ChainCode)
*/
typedef struct cardano_xpub cardano_xpub;

/*!
* Free the associated memory
*/
cardano_xpub *cardano_xprv_delete(cardano_xprv *privkey);

/*!
* Get the associated cardano_xpub
*/
cardano_xpub *cardano_xprv_to_xpub(cardano_xprv *privkey);

uint8_t *cardano_xprv_to_bytes(cardano_xprv *privkey);
cardano_xprv *cardano_xprv_from_bytes(uint8_t bytes[XPRV_SIZE]);

/*!
* Free the associated memory
*/
cardano_xpub *cardano_xpub_delete(cardano_xpub *pubkey);

/*************/
/* addresses */
/*************/

typedef struct cardano_address cardano_address;

/*! check if an address is a valid protocol address.
 * return 0 on success, !0 on failure. */
int cardano_address_is_valid(const char * address_base58);

cardano_address *cardano_address_new_from_pubkey(cardano_xpub *publickey);
void cardano_address_delete(cardano_address *address);

char *cardano_address_export_base58(cardano_address *address);
cardano_address *cardano_address_import_base58(const char * address_bytes);

/***********/
/* Wallet  */
/***********/

/*!
* HD BIP44 compliant wallet
*/
typedef struct cardano_wallet cardano_wallet;
typedef struct cardano_account cardano_account;

/*!
* Create a wallet with a seed generated from the given entropy and password. 
* The password can be empty and can be used to benefit from plausible deniability
* \param [in] entropy_ptr A pointer to a uint8_t array of either 16, 20, 24, 28 or 32 bytes
* \param [in] entropy_size The former size of the entropy array
* \param [in] password_ptr  A string with the password
* \param [in] password_size The size of the password string
* \returns pointer to the constructed wallet that must be freed with `cardano_wallet_delete`
*/
cardano_wallet *cardano_wallet_new(const uint8_t * const entropy_ptr, unsigned long entropy_size,
                                   const char * const password_ptr, unsigned long password_size);
/*!
* Free the memory of a wallet allocated with `cardano_wallet_new`
*/
void cardano_wallet_delete(cardano_wallet *);

/*!
* \brief Create a new account, the account is given an alias and an index.
*
* The index is the derivation index, we do not check if there is already
* an account with this given index.
* The alias here is only an handy tool, to retrieve a created account from a wallet,
* it's not used for the account derivation process.
*
* \param [in] wallet A pointer to a wallet created with `cardano_wallet_new` 
* \param [in] alias A C string that can be used to retrieve an account from a wallet
* \param [in] index The derivation key 
* \returns pointer to the created account that must be freed with `cardano_account_delete` 
*/
cardano_account *cardano_account_create(cardano_wallet *wallet, const char *alias, unsigned int index);

/*!
* Free the memory allocated with `cardano_account_create`
* \param [in] account a pointer to the account to delete
*/
void cardano_account_delete(cardano_account *account);

/*!
* \brief Generate addressess
* The generated addresses are C strings in base58
* \param [in] account an account created with `cardano_account_create`
* \param [in] internal !0 for external address, 0 for internal 
* \param [in] from_index  
* \param [in] num_indices
* \param [out] addresses_ptr array of strings consisting of the base58 representation of the addresses
* \returns the number of generated addresses
* \sa cardano_address_import_base58()
* \sa cardano_address_delete() 
*/
unsigned long cardano_account_generate_addresses(cardano_account *account, int internal, unsigned int from_index, unsigned long num_indices, char *addresses_ptr[]);

/****************/
/* Transactions */
/****************/

typedef struct cardano_transaction_builder cardano_transaction_builder;
typedef struct cardano_transaction_finalized cardano_transaction_finalized;
/*!
* Used for addressing a specific output of a transaction built from a TxId (hash of the tx) and the offset in the outputs of this transaction.
* \sa cardano_transaction_output_ptr_new()
*/
typedef struct cardano_txoptr cardano_txoptr;
/*!
* Used for representing a transaction's output
* \sa cardano_transaction_output_new()
*/
typedef struct cardano_txoutput cardano_txoutput;
typedef struct cardano_transaction cardano_transaction;
typedef struct cardano_signed_transaction cardano_signed_transaction;

/*!
* Create object used for addressing a specific output of a transaction built from a TxId (hash of the tx) and the offset in the outputs of this transaction.
* The memory must be freed with cardano_transaction_output_ptr_delete
* \sa cardano_transaction_output_ptr_delete()
*/
cardano_txoptr * cardano_transaction_output_ptr_new(uint8_t txid[32], uint32_t index);

/*!
* Free the memory allocated with `cardano_transaction_output_ptr_new`
*/
void cardano_transaction_output_ptr_delete(cardano_txoptr *txo);

/*!
* Create output for a transaction 
* The memory must be freed with `cardano_transaction_output_delete`
* \sa cardano_transaction_output_delete()
*/
cardano_txoutput * cardano_transaction_output_new(cardano_address *c_addr, uint64_t value);

/*!
* Free the memory allocated with `cardano_transaction_output_delete`
*/
void cardano_transaction_output_delete(cardano_txoutput *output);

/*!
* \brief Create builder for a transaction
* \returns builder object
* \sa cardano_transaction_builder_delete()
* \sa cardano_transaction_builder_add_output()
* \sa cardano_transaction_builder_add_input()
* \sa cardano_transaction_builder_add_change_addr()
* \sa cardano_transaction_builder_fee()
* \sa cardano_transaction_builder_finalize()
*/
cardano_transaction_builder * cardano_transaction_builder_new(void);

/*!
* \brief Delete cardano_transaction_builder and free the associated memory
*/
void cardano_transaction_builder_delete(cardano_transaction_builder *tb);


/*!
* \brief Add output to transaction
* \param [in] tb the builder for the transaction
* \param [in] txo created with `cardano_transaction_output_new`
* \sa cardano_transaction_output_new()
*/
void cardano_transaction_builder_add_output(cardano_transaction_builder *tb, cardano_txoptr *txo);

/*!
* \brief Add input to the transaction
* \param [in] tb the builder for the transaction
* \param [in] c_txo created with `cardano_transaction_output_ptr_new`
* \param [in] value the cost 
* \sa cardano_transaction_output_ptr_new()
*/
cardano_result cardano_transaction_builder_add_input(cardano_transaction_builder *tb, cardano_txoptr *c_txo, uint64_t value);

/*!
* \brief This associate all the leftover values, if any to an output with the specified address.
*
* If the transaction is already consuming all inputs in its outputs (perfectly balanced),
* then it has no effect
*
* If there's not enough inputs value compared to the existing outputs, then a failure status is returned.
* If there's no way to "fit" the output policy in the transaction building, as the fee cannot cover
* the basic overhead, then a failure status is returned.
*
* Note: that the calculation is not done again if more inputs and outputs are added after this call,
* and in most typical cases this should be the last addition to the transaction.
*
* \param [in] tb the builder for the transaction
* \param [in] change_addr used for the change (leftover values) output 
* \returns 0 for success 0! for failure
*/
cardano_result cardano_transaction_builder_add_change_addr(cardano_transaction_builder *tb, cardano_address *change_addr);

/*!
* \brief Calculate the fee for the transaction with a linear algorithm
* \returns fee
*/
uint64_t cardano_transaction_builder_fee(cardano_transaction_builder *tb);

/*!
* \brief Get a transaction object
*/
cardano_transaction *cardano_transaction_builder_finalize(cardano_transaction_builder *tb);

/*!
* \brief Take a transaction and create a working area for adding witnesses
*/
cardano_transaction_finalized * cardano_transaction_finalized_new(cardano_transaction *c_tx);

/*!
* Add a witness associated with the next input.
*
* Witness need to be added in the same order to the inputs, otherwise protocol level mismatch will happen, and the transaction will be rejected
* \param tf a transaction finalized 
* \param c_xprv
* \param protocol_magic
* \param c_txid
* \sa cardano_transaction_builder_new
*/
cardano_result cardano_transaction_finalized_add_witness(cardano_transaction_finalized *tf, uint8_t c_xprv[96], uint32_t protocol_magic, uint8_t c_txid[32]);

/*!
* \brief A finalized transaction with the vector of witnesses
* \param tf a finalized transaction with witnesses
* \sa cardano_transaction_finalized_add_witness()
*/
cardano_signed_transaction *cardano_transaction_finalized_output(cardano_transaction_finalized *tf);

#ifdef __cplusplus
}
#endif

#endif<|MERGE_RESOLUTION|>--- conflicted
+++ resolved
@@ -19,16 +19,6 @@
 /* BIP39 */
 /*********/
 
-<<<<<<< HEAD
-/*!
-* \brief encode a entropy into its equivalent words represented by their index (0 to 2047) in the BIP39 dictionary
-* \param [in] entropy_raw A pointer to a byte array of either 16, 20, 24, 28 or 32 bytes
-* \param [in] entropy_size of the entropy array
-* \param [out] mnemonic_index the indexes of the encoded words  
-* \param [in] mnemonic_size the number of encoded words 
-* \returns success or failure 
-*/
-=======
 /* bip39 error definitions */
 typedef enum _bip39_config_error
 {
@@ -77,7 +67,14 @@
 */
 void cardano_delete_entropy_array(uint8_t *entropy, uint32_t entropy_size);
 
->>>>>>> fe583e50
+/*!
+* \brief encode a entropy into its equivalent words represented by their index (0 to 2047) in the BIP39 dictionary
+* \param [in] entropy_raw A pointer to a byte array of either 16, 20, 24, 28 or 32 bytes
+* \param [in] entropy_size of the entropy array
+* \param [out] mnemonic_index the indexes of the encoded words  
+* \param [in] mnemonic_size the number of encoded words 
+* \returns success or failure 
+*/
 cardano_result cardano_bip39_encode(const char * const entropy_raw, unsigned long entropy_size, unsigned short *mnemonic_index, unsigned long mnemonic_size);
 
 /*********/
